--- conflicted
+++ resolved
@@ -506,15 +506,6 @@
 
 const std::unordered_map<SharedMember<Book>, BookCopy>& Reader::library() const { return library_; }
 
-<<<<<<< HEAD
-void Reader::receiveProceeds(const SharedMember<Book> &book, const Bundle &revenue) {
-    assets() += revenue;
-    BundleNegative tvc(creativity_->money, book->currSales() * -cost_unit);
-    tvc.transferApprox(tvc, assets(), 1e-8);
-}
-
-=======
->>>>>>> caf9a708
 const belief::Profit& Reader::profitBelief() const { return *profit_belief_; }
 const belief::Profit& Reader::profitExtrapBelief() const { return *profit_belief_extrap_; }
 bool Reader::profitExtrapBeliefDiffers() const { return profit_belief_ != profit_belief_extrap_; }
